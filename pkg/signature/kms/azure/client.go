--- conflicted
+++ resolved
@@ -164,79 +164,7 @@
 	}
 }
 
-<<<<<<< HEAD
-// getAzureCredential takes an authenticationMethod and returns an Azure credential or an error.
-// If the method is unknown, Environment will be tested and if it returns an error CLI will be tested.
-// If the method is specified, the specified method will be used and no other will be tested.
-// This means the following default order of methods will be used if nothing else is defined:
-// 1. Client credentials (FromEnvironment)
-// 2. Client certificate (FromEnvironment)
-// 3. Username password (FromEnvironment)
-// 4. MSI (FromEnvironment)
-// 5. CLI (FromCLI)
-func getAzureCredential(method authenticationMethod) (azureCredential, error) {
-	clientOpts := getAzClientOpts()
-
-	switch method {
-	case environmentAuthenticationMethod:
-		envCred, err := azidentity.NewEnvironmentCredential(&azidentity.EnvironmentCredentialOptions{ClientOptions: clientOpts})
-		if err == nil {
-			return envCred, nil
-		}
-
-		o := &azidentity.ManagedIdentityCredentialOptions{ClientOptions: clientOpts}
-		if ID, ok := os.LookupEnv(azureClientID); ok {
-			o.ID = azidentity.ClientID(ID)
-		}
-		msiCred, err := azidentity.NewManagedIdentityCredential(o)
-		if err == nil {
-			return msiCred, nil
-		}
-
-		return nil, fmt.Errorf("failed to create default azure credential from env auth method: %w", err)
-	case cliAuthenticationMethod:
-		cred, err := azidentity.NewAzureCLICredential(nil)
-		if err != nil {
-			return nil, fmt.Errorf("failed to create default Azure credential from env auth method: %w", err)
-		}
-		return cred, nil
-	case unknownAuthenticationMethod:
-		break
-	default:
-		return nil, fmt.Errorf("you should never reach this")
-	}
-
-	envCreds, err := azidentity.NewEnvironmentCredential(&azidentity.EnvironmentCredentialOptions{ClientOptions: clientOpts})
-	if err == nil {
-		return envCreds, nil
-	}
-
-	cliCreds, err := azidentity.NewAzureCLICredential(nil)
-	if err != nil {
-		return nil, fmt.Errorf("failed to create default Azure credential from env auth method: %w", err)
-	}
-	return cliCreds, nil
-}
-
-func getKeysClient(vaultURL string) (*azkeys.Client, error) {
-	authMethod := getAuthenticationMethod()
-	cred, err := getAzureCredential(authMethod)
-	if err != nil {
-		return nil, err
-	}
-
-	client, err := azkeys.NewClient(vaultURL, cred, nil)
-	if err != nil {
-		return nil, err
-	}
-
-	return client, nil
-}
-
 func (a *liveAzureVaultClient) fetchPublicKey(ctx context.Context) (crypto.PublicKey, error) {
-=======
-func (a *azureVaultClient) fetchPublicKey(ctx context.Context) (crypto.PublicKey, error) {
->>>>>>> a884d656
 	keyBundle, err := a.getKey(ctx)
 	if err != nil {
 		return nil, fmt.Errorf("public key: %w", err)
