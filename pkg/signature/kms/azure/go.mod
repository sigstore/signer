module github.com/sigstore/sigstore/pkg/signature/kms/azure

replace github.com/sigstore/sigstore => ../../../../

go 1.22.0

require (
	github.com/Azure/azure-sdk-for-go/sdk/azcore v1.16.0
	github.com/Azure/azure-sdk-for-go/sdk/azidentity v1.8.0
	github.com/Azure/azure-sdk-for-go/sdk/security/keyvault/azkeys v1.3.0
	github.com/go-jose/go-jose/v3 v3.0.3
	github.com/google/go-cmp v0.6.0
	github.com/jellydator/ttlcache/v3 v3.3.0
	github.com/sigstore/sigstore v1.6.4
<<<<<<< HEAD
	golang.org/x/crypto v0.30.0
=======
	golang.org/x/crypto v0.31.0
>>>>>>> 185deaa2
)

require (
	github.com/Azure/azure-sdk-for-go/sdk/internal v1.10.0 // indirect
	github.com/Azure/azure-sdk-for-go/sdk/security/keyvault/internal v1.1.0 // indirect
	github.com/AzureAD/microsoft-authentication-library-for-go v1.3.1 // indirect
	github.com/go-jose/go-jose/v4 v4.0.2 // indirect
	github.com/golang-jwt/jwt/v5 v5.2.1 // indirect
	github.com/google/go-containerregistry v0.20.2 // indirect
	github.com/google/uuid v1.6.0 // indirect
	github.com/kylelemons/godebug v1.1.0 // indirect
	github.com/letsencrypt/boulder v0.0.0-20240620165639-de9c06129bec // indirect
	github.com/opencontainers/go-digest v1.0.0 // indirect
	github.com/pkg/browser v0.0.0-20240102092130-5ac0b6a4141c // indirect
	github.com/secure-systems-lab/go-securesystemslib v0.8.0 // indirect
	github.com/titanous/rocacheck v0.0.0-20171023193734-afe73141d399 // indirect
	golang.org/x/net v0.30.0 // indirect
	golang.org/x/sync v0.10.0 // indirect
	golang.org/x/sys v0.28.0 // indirect
	golang.org/x/term v0.27.0 // indirect
	golang.org/x/text v0.21.0 // indirect
	google.golang.org/protobuf v1.34.2 // indirect
	gopkg.in/yaml.v3 v3.0.1 // indirect
)<|MERGE_RESOLUTION|>--- conflicted
+++ resolved
@@ -12,11 +12,7 @@
 	github.com/google/go-cmp v0.6.0
 	github.com/jellydator/ttlcache/v3 v3.3.0
 	github.com/sigstore/sigstore v1.6.4
-<<<<<<< HEAD
-	golang.org/x/crypto v0.30.0
-=======
 	golang.org/x/crypto v0.31.0
->>>>>>> 185deaa2
 )
 
 require (
