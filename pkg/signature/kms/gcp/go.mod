module github.com/sigstore/sigstore/pkg/signature/kms/gcp

replace github.com/sigstore/sigstore => ../../../../

go 1.21

require (
	cloud.google.com/go/kms v1.15.8
	github.com/jellydator/ttlcache/v3 v3.2.0
	github.com/sigstore/sigstore v1.6.4
	golang.org/x/oauth2 v0.19.0
	google.golang.org/api v0.172.0
	google.golang.org/protobuf v1.33.0
)

require (
	cloud.google.com/go/compute v1.24.0 // indirect
	cloud.google.com/go/compute/metadata v0.2.3 // indirect
	cloud.google.com/go/iam v1.1.6 // indirect
	github.com/felixge/httpsnoop v1.0.4 // indirect
	github.com/go-logr/logr v1.4.1 // indirect
	github.com/go-logr/stdr v1.2.2 // indirect
	github.com/golang/groupcache v0.0.0-20210331224755-41bb18bfe9da // indirect
	github.com/golang/protobuf v1.5.3 // indirect
	github.com/google/go-containerregistry v0.19.1 // indirect
	github.com/google/s2a-go v0.1.7 // indirect
	github.com/googleapis/enterprise-certificate-proxy v0.3.2 // indirect
	github.com/googleapis/gax-go/v2 v2.12.3 // indirect
	github.com/kr/pretty v0.2.1 // indirect
	github.com/letsencrypt/boulder v0.0.0-20230907030200-6d76a0f91e1e // indirect
	github.com/opencontainers/go-digest v1.0.0 // indirect
	github.com/secure-systems-lab/go-securesystemslib v0.8.0 // indirect
	github.com/titanous/rocacheck v0.0.0-20171023193734-afe73141d399 // indirect
	go.opencensus.io v0.24.0 // indirect
	go.opentelemetry.io/contrib/instrumentation/google.golang.org/grpc/otelgrpc v0.49.0 // indirect
	go.opentelemetry.io/contrib/instrumentation/net/http/otelhttp v0.49.0 // indirect
	go.opentelemetry.io/otel v1.24.0 // indirect
	go.opentelemetry.io/otel/metric v1.24.0 // indirect
	go.opentelemetry.io/otel/trace v1.24.0 // indirect
<<<<<<< HEAD
	golang.org/x/crypto v0.22.0 // indirect
	golang.org/x/net v0.22.0 // indirect
=======
	golang.org/x/crypto v0.21.0 // indirect
	golang.org/x/net v0.23.0 // indirect
>>>>>>> 73bf2645
	golang.org/x/sync v0.6.0 // indirect
	golang.org/x/sys v0.19.0 // indirect
	golang.org/x/term v0.19.0 // indirect
	golang.org/x/text v0.14.0 // indirect
	golang.org/x/time v0.5.0 // indirect
	google.golang.org/genproto v0.0.0-20240213162025-012b6fc9bca9 // indirect
	google.golang.org/genproto/googleapis/api v0.0.0-20240311132316-a219d84964c2 // indirect
	google.golang.org/genproto/googleapis/rpc v0.0.0-20240318140521-94a12d6c2237 // indirect
	google.golang.org/grpc v1.62.1 // indirect
	gopkg.in/go-jose/go-jose.v2 v2.6.3 // indirect
	gopkg.in/yaml.v3 v3.0.1 // indirect
)<|MERGE_RESOLUTION|>--- conflicted
+++ resolved
@@ -37,13 +37,8 @@
 	go.opentelemetry.io/otel v1.24.0 // indirect
 	go.opentelemetry.io/otel/metric v1.24.0 // indirect
 	go.opentelemetry.io/otel/trace v1.24.0 // indirect
-<<<<<<< HEAD
 	golang.org/x/crypto v0.22.0 // indirect
-	golang.org/x/net v0.22.0 // indirect
-=======
-	golang.org/x/crypto v0.21.0 // indirect
 	golang.org/x/net v0.23.0 // indirect
->>>>>>> 73bf2645
 	golang.org/x/sync v0.6.0 // indirect
 	golang.org/x/sys v0.19.0 // indirect
 	golang.org/x/term v0.19.0 // indirect
