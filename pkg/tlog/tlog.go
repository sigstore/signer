--- conflicted
+++ resolved
@@ -16,17 +16,9 @@
 package tlog
 
 import (
-<<<<<<< HEAD
 	"crypto/x509"
 	"encoding/base64"
 	"encoding/hex"
-=======
-	"crypto"
-	"crypto/x509"
-	"encoding/base64"
-	"encoding/hex"
-	"encoding/pem"
->>>>>>> 9ac23d9a
 	"fmt"
 	"strconv"
 
@@ -49,28 +41,15 @@
 	Chain           []*x509.Certificate
 }
 
-<<<<<<< HEAD
 func UploadToRekor(pemBytes []byte, digest []byte, signedMsg []byte, rekorURL string, payload []byte) (string, error) {
 
-=======
-func UploadToRekor(publicKey crypto.PublicKey, digest []byte, signedMsg []byte, rekorURL string, certPEM []byte, payload []byte) (string, error) {
->>>>>>> 9ac23d9a
 	rekorClient, err := app.GetRekorClient(rekorURL)
 	if err != nil {
 		return "", err
 	}
 
-<<<<<<< HEAD
 	re := rekorEntry(payload, signedMsg, pemBytes)
 
-=======
-	wrappedKey, err := MarshalPublicKey(publicKey)
-	if err != nil {
-		return "", err
-	}
-
-	re := rekorEntry(payload, signedMsg, certPEM)
->>>>>>> 9ac23d9a
 	returnVal := models.Rekord{
 		APIVersion: swag.String(re.APIVersion()),
 		Spec:       re.RekordObj,
@@ -89,11 +68,7 @@
 			}
 			fmt.Println("Signature already exists. Displaying proof")
 
-<<<<<<< HEAD
 			return findTlogEntry(rekorClient, cs.Base64Signature, cs.Payload, pemBytes)
-=======
-			return findTlogEntry(rekorClient, cs.Base64Signature, cs.Payload, wrappedKey)
->>>>>>> 9ac23d9a
 		}
 		return "", err
 	}
@@ -104,24 +79,6 @@
 	return "", errors.New("bad response from server")
 }
 
-<<<<<<< HEAD
-=======
-func MarshalPublicKey(pub crypto.PublicKey) ([]byte, error) {
-	if pub == nil {
-		return nil, errors.New("empty key")
-	}
-	pubKey, err := x509.MarshalPKIXPublicKey(pub)
-	if err != nil {
-		panic("failed to marshall public key")
-	}
-	pubBytes := pem.EncodeToMemory(&pem.Block{
-		Type:  "PUBLIC KEY",
-		Bytes: pubKey,
-	})
-	return pubBytes, nil
-}
-
->>>>>>> 9ac23d9a
 func findTlogEntry(rekorClient *client.Rekor, b64Sig string, payload, pubKey []byte) (string, error) {
 	searchParams := entries.NewSearchLogQueryParams()
 	searchLogQuery := models.SearchLogQuery{}
