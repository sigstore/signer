--- conflicted
+++ resolved
@@ -17,11 +17,6 @@
 
 import (
 	"crypto/x509"
-<<<<<<< HEAD
-=======
-	"encoding/base64"
-	"encoding/hex"
->>>>>>> a2db3ecd
 	"fmt"
 
 	"github.com/go-openapi/strfmt"
@@ -39,23 +34,15 @@
 	Chain           []*x509.Certificate
 }
 
-<<<<<<< HEAD
-func UploadToRekor(publicKey crypto.PublicKey, signedMsg []byte, rekorURL string, certPEM []byte, payload []byte) (string, error) {
-=======
-func UploadToRekor(pemBytes []byte, digest []byte, signedMsg []byte, rekorURL string, payload []byte) (string, error) {
+func UploadToRekor(pemBytes []byte, signedMsg []byte, rekorURL string, payload []byte) (string, error) {
 
->>>>>>> a2db3ecd
 	rekorClient, err := app.GetRekorClient(rekorURL)
 	if err != nil {
 		return "", err
 	}
 
-<<<<<<< HEAD
-	re := RekorEntry(payload, signedMsg, certPEM)
-=======
-	re := rekorEntry(payload, signedMsg, pemBytes)
+	re := RekorEntry(payload, signedMsg, pemBytes)
 
->>>>>>> a2db3ecd
 	returnVal := models.Rekord{
 		APIVersion: swag.String(re.APIVersion()),
 		Spec:       re.RekordObj,
@@ -70,83 +57,12 @@
 		if e, ok := err.(*entries.CreateLogEntryConflict); ok {
 			fmt.Printf("Signature already exists at %v\n", e.Location.String())
 
-<<<<<<< HEAD
 			return e.Location.String(), nil
-=======
-			return findTlogEntry(rekorClient, cs.Base64Signature, cs.Payload, pemBytes)
->>>>>>> a2db3ecd
 		}
 		return "", err
 	}
 	// UUID is at the end of location
-<<<<<<< HEAD
 	return resp.Location.String(), nil
-=======
-	for _, p := range resp.Payload {
-		return strconv.FormatInt(*p.LogIndex, 10), nil
-	}
-	return "", errors.New("bad response from server")
-}
-
-func findTlogEntry(rekorClient *client.Rekor, b64Sig string, payload, pubKey []byte) (string, error) {
-	searchParams := entries.NewSearchLogQueryParams()
-	searchLogQuery := models.SearchLogQuery{}
-	signature, err := base64.StdEncoding.DecodeString(b64Sig)
-	if err != nil {
-		return "", errors.Wrap(err, "decoding base64 signature")
-	}
-	re := rekorEntry(payload, signature, pubKey)
-	entry := &models.Rekord{
-		APIVersion: swag.String(re.APIVersion()),
-		Spec:       re.RekordObj,
-	}
-
-	searchLogQuery.SetEntries([]models.ProposedEntry{entry})
-
-	searchParams.SetEntry(&searchLogQuery)
-	resp, err := rekorClient.Entries.SearchLogQuery(searchParams)
-	if err != nil {
-		return "", errors.Wrap(err, "searching log query")
-	}
-	if len(resp.Payload) == 0 {
-		return "", errors.New("signature not found in transparency log")
-	} else if len(resp.Payload) > 1 {
-		return "", errors.New("multiple entries returned; this should not happen")
-	}
-	logEntry := resp.Payload[0]
-	if len(logEntry) != 1 {
-		return "", errors.New("UUID value can not be extracted")
-	}
-
-	params := entries.NewGetLogEntryByUUIDParams()
-	for k := range logEntry {
-		params.EntryUUID = k
-	}
-	lep, err := rekorClient.Entries.GetLogEntryByUUID(params)
-	if err != nil {
-		return "", err
-	}
-
-	if len(lep.Payload) != 1 {
-		return "", errors.New("UUID value can not be extracted")
-	}
-	e := lep.Payload[params.EntryUUID]
-
-	hashes := [][]byte{}
-	for _, h := range e.Verification.InclusionProof.Hashes {
-		hb, _ := hex.DecodeString(h)
-		hashes = append(hashes, hb)
-	}
-
-	rootHash, _ := hex.DecodeString(*e.Verification.InclusionProof.RootHash)
-	leafHash, _ := hex.DecodeString(params.EntryUUID)
-
-	v := logverifier.New(hasher.DefaultHasher)
-	if err := v.VerifyInclusionProof(*e.Verification.InclusionProof.LogIndex, *e.Verification.InclusionProof.TreeSize, hashes, rootHash, leafHash); err != nil {
-		return "", errors.Wrap(err, "verifying inclusion proof")
-	}
-	return params.EntryUUID, nil
->>>>>>> a2db3ecd
 }
 
 func RekorEntry(payload, signature, pubKey []byte) rekord_v001.V001Entry {
